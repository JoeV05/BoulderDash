--- conflicted
+++ resolved
@@ -323,10 +323,7 @@
             Main.VIEW.changeViewMode(4);
         }
     }
-<<<<<<< HEAD
-=======
 	// informs the user of player death and calls the reset method
->>>>>>> edce668e
 	public void playerDeath() {
         System.out.println("The player has died ");
         Game.getGame().gameOver();
