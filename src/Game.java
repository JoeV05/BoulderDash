--- conflicted
+++ resolved
@@ -25,12 +25,9 @@
     private ArrayList<ActionWall> actionWalls;
     //all active enemies
     private ArrayList<Enemy> enemies;
-<<<<<<< HEAD
-    private ArrayList<AmoebaGroup> amoebaGroups;
-=======
     private static int diamondsNeeded;
     private static int timeLimit;
->>>>>>> 95723a77
+    private ArrayList<AmoebaGroup> amoebaGroups;
 
     /**
      * Constructor for the Game class.
@@ -240,8 +237,6 @@
                 this.tileSwitch(tileChar, row, col);
             }
         }
-        // change
-        System.out.println("you need to collect " + diamondsNeeded + " or more diamonds in " + timeLimit + " or less seconds time.");
     }
 
     /**
