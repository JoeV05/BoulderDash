--- conflicted
+++ resolved
@@ -1,17 +1,10 @@
-<<<<<<< HEAD
 import java.io.BufferedReader;
-=======
->>>>>>> f2cd461f
 import java.io.FileNotFoundException;
 import java.io.FileReader;
 import java.io.FileWriter;
 import java.io.IOException;
 import java.io.PrintWriter;
 import java.util.ArrayList;
-<<<<<<< HEAD
-=======
-import java.io.*;
->>>>>>> f2cd461f
 
 /**
  * Stores and handles data about the overall game state. Keeps track
@@ -466,28 +459,15 @@
         fallingEntities.clear();
         enemies.clear();
     }
+
     /**
      * This method is called periodically by the tick timeline
      * and would for, example move, perform logic in the game,
      * this might cause the bad guys to move (by e.g., looping
      * over them all and calling their own tick method).
      */
-<<<<<<< HEAD
-
-    public void clock() {
-        //timeElapsed++;
-        //GameController.setDiamondCount(diamondsNeeded - diamondsOnHand);
-        //GameController.setTime(timeLimit - timeElapsed);
-        System.out.println("da");
-    }
-
-    /**
-     * Update all actors in the game.
-     */
-=======
->>>>>>> f2cd461f
     public void tick() {
-		if (currentTick == 0){ 
+		if (currentTick == 0){
 			createCheckpoint();
 		}
         currentTick++;
