import javafx.fxml.FXML;
import javafx.scene.canvas.Canvas;
import javafx.scene.image.Image;
import javafx.scene.image.ImageView;

import java.io.FileNotFoundException;
import java.util.ArrayList;
import java.io.*;
import java.util.Objects;

/**
 * Stores and handles data about the overall game state. Keeps track
 * of all entities on the map and updates them when needed. Contains
 * validation for some processes.
 * @author James Harvey, Luke Brace, Joseph Vinson, Joe Devlin
 * @version 1.5
 */
public class Game {
    // constants for grid and cell sizes
    public static final int GRID_WIDTH = 40;
    public static final int GRID_HEIGHT = 23;
    // TODO - look into why this is - 2
    public static final int MAX_HEIGHT_INDEX = Game.GRID_HEIGHT - 2;
    public static final int MAX_WIDTH_INDEX = Game.GRID_WIDTH - 1;
    private static Game theGame;
    // the map of entities representing the game
    private Entity[][] map;
    //entities effected by gravity
    private ArrayList<FallingEntity> fallingEntities;
    //walls that need to be updated on tick
    private ArrayList<ActionWall> actionWalls;
    //all active enemies
    private ArrayList<Enemy> enemies;
<<<<<<< HEAD
    private static int currentTick = 0;
=======
    private static int diamondsNeeded;
    private static int timeLimit;
    private static int diamondsOnHand = 0;
    private static int timeElapsed;
    private ArrayList<AmoebaGroup> amoebaGroups;
    private Exit exit;
>>>>>>> db973271

    /**
     * Constructor for the Game class.
     */
    private Game() {
        fallingEntities = new ArrayList<>();
        actionWalls = new ArrayList<>();
        enemies = new ArrayList<>();
        amoebaGroups = new ArrayList<>();
    }


    public static void setDiamondsNeeded(int diamondsNeeded) {
        Game.diamondsNeeded = diamondsNeeded;
    }
    public static void setTimeLimit(int timeLimit) {
        Game.timeLimit = timeLimit;
    }

    /**
     * Adds an object that falls (i.e. boulder or diamond) to the falling
     * entities the game keeps track of.
     * @param entity Entity to add.
     */
    public void addFallingEntity(FallingEntity entity) {
        fallingEntities.add(entity);
    }

    /**
     * Removes an object from the falling entities the game keeps track of.
     * @param entity Entity to no longer keep track of.
     */
    public void removeFallingEntity(FallingEntity entity) {
        fallingEntities.remove(entity);
    }

    /**
     * Remove an enemy from the enemies the game keeps track of.
     * @param enemy Enemy to stop keeping track of.
     */
    public void removeEnemy(Enemy enemy) {
        enemies.remove(enemy);
    }

    public void removeAmoebaGroup(AmoebaGroup amoebaGroup) {
        amoebaGroups.remove(amoebaGroup);
    }

    /**
     * Checks if a move from a given (x, y) position is valid for
     * a given direction.
     * @param x The x coordinate to move from.
     * @param y The y coordinate to move from.
     * @param dir The direction to move in.
     * @return true or false.
     */
    public boolean isValidMove(int x, int y, Direction dir) {
        return switch (dir) {
            case UP -> validMoveUp(x, y);
            case DOWN -> validMoveDown(x, y);
            case LEFT -> validMoveLeft(x, y);
            case RIGHT -> validMoveRight(x, y);

            default -> throw new IllegalStateException("Invalid direction: "
                    + dir);

        };

    }

    /**
     * Check if moving up is allowed from a given position.
     * @param x The x coordinate of the position to move up from.
     * @param y The y coordinate of the position to move up from.
     * @return true or false.
     */
    private boolean validMoveUp(int x, int y) {
        int nY = y - 1;
        Entity target = getEntity(x, nY);
        return y > 0 && moveOnValidation(target);
    }

    /**
     * Check if moving down is allowed from a given position.
     * @param x The x coordinate of the position to move down from.
     * @param y THe y coordinate of the position to move down from.
     * @return true or false.
     */
    private boolean validMoveDown(int x, int y) {
        int nY = y + 1;
        Entity target = getEntity(x, nY);
        return y < (GRID_HEIGHT - 2) && moveOnValidation(target);
    }

    /**
     * Check if moving left is allowed from a given position.
     * @param x The x coordinate of the position to move left from.
     * @param y The y coordinate of the position move left from.
     * @return true or false.
     */
    private boolean validMoveLeft(int x, int y) {
        int nX = x - 1;
        Entity target = getEntity(nX, y);
        return x > 0 && (moveOnValidation(target)
                || pushValidation(target, Direction.LEFT));
    }

    /**
     * Check if moving right is allowed from a given position.
     * @param x The x coordinate of the position to move right from.
     * @param y The y coordinate of the position to move right from.
     * @return true or false.
     */
    private boolean validMoveRight(int x, int y) {
        int nX = x + 1;
        Entity target = getEntity(nX, y);
        return x < (GRID_WIDTH - 1) && (moveOnValidation(target)
                || pushValidation(target, Direction.RIGHT));
    }

    private boolean pushValidation(Entity target, Direction dir) {
        if (!(target instanceof Boulder)) {
            return false;
        }
        Boulder b = (Boulder) target;
        int dX;
        if (dir == Direction.RIGHT) {
            if (b.getX() > MAX_WIDTH_INDEX - 1) {
                return false;
            }
            dX = 1;
            return getEntity(b.getX() + dX, b.getY()) instanceof Path;
        } else {
            if (b.getX() < 1) {
                return false;
            }
            dX = -1;
            return getEntity(b.getX() + dX, b.getY()) instanceof Path;
        }
    }

    /**
     * Check if an entity is a diamond and if so whether it is not falling.
     * @param target Entity to check.
     * @return true or false.
     */
    private boolean canMoveOnDiamond(Entity target) {
        return target instanceof Diamond && !isFallingDiamond(target);
    }

    /**
     * Check if a move is valid given the object stored on the tile that
     * would be moved to.
     * @param target Entity that is on the target tile.
     * @return true or false.
     */
    private boolean moveOnValidation(Entity target) {
        return target instanceof Walkable
                || canMoveOnDiamond(target)
                || playerCanUnlockDoor(target)
                || (target instanceof Exit && ((Exit) target).walkable);
    }

    /**
     * Check if an entity is a falling diamond. Should only be called on
     * entities that are known to be diamonds.
     * @param entity Diamond to check the falling state of.
     * @return true or false.
     */
    private boolean isFallingDiamond(Entity entity) {
        Diamond diamond = (Diamond) entity;
        return diamond.isFalling();
    }

    /**
     * Check if the tile the player is trying to move to is a door, and if it is
     * then check if the player is able to unlock it.
     * @param target Entity to check against.
     * @return true or false.
     */
    private boolean playerCanUnlockDoor(Entity target) {
        if (!(target instanceof LockedDoor)) {
            return false;
        }
        LockedDoor door = (LockedDoor) target;
        for (int i = 0; i < Player.getPlayer().getKeys().size(); i++) {
            if (Player.getPlayer().getKeys().get(i).canUnlock(door)) {
                return true;
            }
        }
        return false;
    }

    /**
     * Loads a level from a text file and initialises the game state.
     * @throws FileNotFoundException Throw an error when the level file
     * isn't found.
     */
    public void loadingCave() throws FileNotFoundException {
        //initialise the cave from the specified file
        Cave charCave = new Cave();
        map = new Entity[charCave.getTilesTall()][charCave.getTilesWide()];
        //creates a map based on the caves dimensions
        charCave.printCave();
        char[][] reduceGets = charCave.getCave();
        //loops through the cave layout adding tiles to the map
        for (int row = 0; row < charCave.getTilesTall(); row++) {
            for (int col = 0; col < charCave.getTilesWide(); col++) {
                char tileChar = reduceGets[row][col];
                this.tileSwitch(tileChar, row, col);
            }
        }
        Exit.setScoreRequirement(diamondsNeeded);
    }

    /**
     * Determines what kind of entity should be in a given location from a
     * given character, then adds that entity to the map at the given
     * location.
     * @param tileChar Character representing what type of entity to place.
     * @param y The y coordinate the entity should be placed at.
     * @param x The x coordinate the entity should be placed at.
     */
    private void tileSwitch(char tileChar, int y, int x) {
        switch (tileChar) {
            case '#':
                map[y][x] = new Wall(x, y, WallType.NORMAL_WALL);
                break;
            case 'T':
                map[y][x] = new Wall(x, y, WallType.TITANIUM_WALL);
                break;
            case 'M':
                MagicWall m = new MagicWall(x, y);
                addToOnCreate(m);
                break;
            case 'E':
                Exit e = new Exit(x, y, 5);
                addToOnCreate(e);
                break;
            case 'R':
                map[y][x] = new LockedDoor(x, y, Colour.RED);
                break;
            case 'G':
                map[y][x] = new LockedDoor(x, y, Colour.GREEN);
                break;
            case 'B':
                map[y][x] = new LockedDoor(x, y, Colour.BLUE);
                break;
            case 'Y':
                map[y][x] = new LockedDoor(x, y, Colour.YELLOW);
                break;
            case 'r':
                map[y][x] = new Key(x, y, Colour.RED);
                break;
            case 'g':
                map[y][x] = new Key(x, y, Colour.GREEN);
                break;
            case 'b':
                map[y][x] = new Key(x, y, Colour.BLUE);
                break;
            case 'y':
                map[y][x] = new Key(x, y, Colour.YELLOW);
                break;
            case 'O':
                Boulder b = new Boulder(x, y);
                addToOnCreate(b);
                break;
            case 'V':
                Diamond d = new Diamond(x, y);
                addToOnCreate(d);
                break;
            case 'W':
                Butterfly butterfly = new Butterfly(x, y);
                addToOnCreate(butterfly);
                break;
                // TODO - read left/right from level file
            case 'X':
                Firefly firefly  = new Firefly(x, y);
                addToOnCreate(firefly);
                break;
            // TODO - metadata needed for left/right wall cling
            case 'F':
                Frog frog = new Frog(x, y);
                addToOnCreate(frog);
                break;
            case 'A':
                AmoebaGroup a = new AmoebaGroup(10, 5, x, y);
                amoebaGroups.add(a);
                map[y][x] = a.getFirst();
                break;
            case 'P':
                map[y][x] = Player.getPlayer(x, y);
                Player.getPlayer().manualSwitchView(x, y);
                break;
            // TODO - metadata needed for maximum Amoeba size
            case 'D':
                map[y][x] = new Dirt(x, y);
                break;
            default:
                map[y][x] = new Path(x, y);
                break;
        }
    }

    /**
     * Add an entity to the map and the appropriate list for the game to keep
     * track of and update the entity on each tick.
     * @param entity Entity to add.
     */
    private void addToOnCreate(Entity entity) {
        map[entity.getY()][entity.getX()] = entity;
        if (entity instanceof ActionWall) {
            if (entity instanceof Exit) {
                actionWalls.add((Exit) entity);
                this.exit = (Exit) entity;
            } else {
                actionWalls.add((MagicWall) entity);
            }
        } else if (entity instanceof FallingEntity) {
            if (entity instanceof Diamond) {
                fallingEntities.add((Diamond) entity);
            } else {
                fallingEntities.add((Boulder) entity);
            }
        } else if (entity instanceof Enemy) {
            if (entity instanceof Frog) {
                enemies.add((Frog) entity);
            } else if (entity instanceof Butterfly) {
                enemies.add((Butterfly) entity);
            } else {
                enemies.add((Firefly) entity);
            }
        }
    }

    /**
     * Updates the position of an entity on the game map
     * replacing the previous position with a path tile.
     * Used for movement.
     * @param newX The x coordinate to move the entity to.
     * @param newY The y coordinate to move the entity to.
     * @param entity The entity to move.
     */
    public void updateLevel(int newX, int newY, Entity entity) {
        int oldX = entity.getX();
        int oldY = entity.getY();
        if (getEntity(newX, newY) instanceof Exit) {
            try {
                nextLevel();
            } catch (FileNotFoundException e) {
                throw new RuntimeException(e);
            }
        } else {
            replaceEntity(newX, newY, entity);
            entity.setX(newX);
            entity.setY(newY);
            replaceEntity(oldX, oldY, new Path(oldX, oldY));
        }

    }

    /**
     * Replace the entity at (x, y) in the map with a given entity.
     * @param x The x coordinate of the entity to replace.
     * @param y The y coordinate of the entity to replace.
     * @param entity The entity to place on the map.
     */
    public void replaceEntity(int x, int y, Entity entity) {
        map[y][x] = entity;
    }

    /**
     * Returns the entity at the given (x, y) coordinates.
     * @param x The x coordinate of the map to get the entity from.
     * @param y The y coordinate of the map to get the entity from.
     * @return Any object of type Entity.
     */
    public Entity getEntity(int x, int y) {
        return map[y][x];
    }

    /**
     * Loads the next level into the game.
     * @throws FileNotFoundException Throws an error if there is no level
     * left to load, i.e. the player has reached the final level and tries
     * to exit to the next level.
     */
    public void nextLevel() throws FileNotFoundException {
        actionWalls.clear();
        fallingEntities.clear();
        enemies.clear();
        loadingCave();
    }

    /**
     * This method is called periodically by the tick timeline
     * and would for, example move, perform logic in the game,
     * this might cause the bad guys to move (by e.g., looping
     * over them all and calling their own tick method).
     */

    public void clock() {
        //timeElapsed++;
        //GameController.setDiamondCount(diamondsNeeded - diamondsOnHand);
        //GameController.setTime(timeLimit - timeElapsed);
        System.out.println("da");
    }

    public void tick() {
        currentTick++;
        System.out.println("Enemies size " + enemies.size());
        for (int i = 0; i < actionWalls.size(); i++) {
            actionWalls.get(i).tick();
        }

        for (int i = 0; i < fallingEntities.size(); i++) {
            fallingEntities.get(i).tick();
        }

        for (int i = 0; i < enemies.size(); i++) {
<<<<<<< HEAD
            if (currentTick % 3 == 0){
                enemies.get(i).move();
            }
            // TODO - Use this for enemy update on tick, #
            //  e.g. enemies.get(i).move() (preferably enemies.get(i).tick()
            //  but it's up to hazards people)
=======
            enemies.get(i).move();
        }

        for (int i = 0; i < amoebaGroups.size(); i++) {
            amoebaGroups.get(i).tick();
>>>>>>> db973271
        }
    }

    /**
     * Retrieves the map.
     * @return 2D array of Entity objects.
     */
    public Entity[][] getMap() {
        return map;
    }

    /**
     * Check if an entity is considered round. Used to determine if a falling
     * entity should roll when it is above this tile.
     * @param entity Entity to check the round status of.
     * @return true or false.
     */
    public static boolean isRound(Entity entity) {
        return (entity instanceof FallingEntity)
                || (entity instanceof Wall && !(entity instanceof MagicWall || entity instanceof LockedDoor));
    }

    /**
     * Retrieve the instance of the game.
     * @return Game object.
     */
    public static Game getGame() {
        if (theGame == null) {
            theGame = new Game();
        }
        return theGame;
    }

    /**
     * Saves the current state of the game to a file.
     * The save file includes the current cave number, player position,
     * number of diamonds collected, and the number of keys the player has.
     *
     * @author Tafara Gonese
     * @param filename The name of the file to save the game state to.
     */
    public void saveGame(String filename) {
        try (PrintWriter writer = new PrintWriter(new FileWriter(filename))) {
            // Save the current cave number
            writer.println("CaveNumber:" + Cave.getCaveNumber());
            // Save the player's position on the grid
            writer.println("PlayerPosition:" + Player.getPlayer().getX() + "," + Player.getPlayer().getY());
            // Save the number of diamonds the player has collected
            writer.println("Diamonds:" + Player.getPlayer().getDiamonds());System.out.println("Saved Diamonds: " + Player.getPlayer().getDiamonds());
            // Save the number of keys the player has
            writer.println("Keys:" + Player.getPlayer().getKeys().size());
        } catch (IOException e) {
            // Print the stack trace for debugging if saving fails
            e.printStackTrace();
        }
    }

    /**
     * Creates a checkpoint save when a level is loaded.
     */
    public void createCheckpoint() {
        saveGame("checkpoint.txt");
    }

    /**
     * Loads the game state from a file and reinitializes the game to
     * the saved state. This includes loading the current cave number,
     * player's position, diamonds collected, and keys.
     *
     * The method reads the file line by line using a BufferedReader
     * and parses the data to restore the game state.
     *
     * @author Tafara Gonese
     * @param filename The name of the file to load the game state from.
     */
    public void loadGame(String filename) {
        try (BufferedReader reader = new BufferedReader(new FileReader(filename))) {
            // Read the save file line by line
            String line;
            while ((line = reader.readLine()) != null) {
                // Split each line into a key-value pair based on the colon delimiter
                String[] parts = line.split(":");
                switch (parts[0]) {
                    case "CaveNumber":
                        // Set the cave number using the parsed integer
                        Cave.setCaveNumber(Integer.parseInt(parts[1]));// Add a setter to Cave.java
                        break;
                    case "PlayerPosition":
                        // Parse the player's x and y position
                        String[] position = parts[1].split(",");
                        Player.getPlayer().setX(Integer.parseInt(position[0]));
                        Player.getPlayer().setY(Integer.parseInt(position[1]));
                        break;
                    case "Diamonds":
                        // Set the number of diamonds the player has
                        Player.getPlayer().setDiamonds(Integer.parseInt(parts[1]));
                        break;
                    case "Keys":
                        // Clear the player's keys and add the specified number of default keys
                        int numKeys = Integer.parseInt(parts[1]);
                        Player.getPlayer().getKeys().clear();
                        for (int i = 0; i < numKeys; i++) {
                            Player.getPlayer().getKeys().add(new Key(0, 0, Colour.RED)); // Example default key
                        }
                        break;
                }
            }
            // After parsing the file, reload the current cave
            loadCave();
        } catch (IOException e) {
            // Print the stack trace for debugging if loading fails
            e.printStackTrace();
        }
    }

    /**
     * Loads the cave layout corresponding to the current cave number.
     * Initializes the game map based on the cave's tiles.
     * The cave layout is parsed from the appropriate level file.
     *
     * @author Tafara Gonese
     */
    public void loadCave() {
        try {
            // Create a new Cave instance based on the current cave number
            Cave cave = new Cave();
            // Initialize the game map with dimensions from the cave
            map = new Entity[cave.getTilesTall()][cave.getTilesWide()];
            // Retrieve the cave layout as a 2D array of characters
            char[][] caveLayout = cave.getCave();
            // Populate the map based on the characters in the layout
            for (int y = 0; y < caveLayout.length; y++) {
                for (int x = 0; x < caveLayout[0].length; x++) {
                    tileSwitch(caveLayout[y][x], y, x);
                }
            }
            // Create a checkpoint save after loading the level
            createCheckpoint();

        } catch (FileNotFoundException e) {
            // Print the stack trace for debugging if the cave file is missing
            e.printStackTrace();
        }
    }
	// resets the level by reverting to a checkpoint at the start of the level
	public void gameOver(){
        System.out.println(" Game Over ");
        loadGame("checkpoint.txt");
    }
}<|MERGE_RESOLUTION|>--- conflicted
+++ resolved
@@ -31,16 +31,13 @@
     private ArrayList<ActionWall> actionWalls;
     //all active enemies
     private ArrayList<Enemy> enemies;
-<<<<<<< HEAD
     private static int currentTick = 0;
-=======
     private static int diamondsNeeded;
     private static int timeLimit;
     private static int diamondsOnHand = 0;
     private static int timeElapsed;
     private ArrayList<AmoebaGroup> amoebaGroups;
     private Exit exit;
->>>>>>> db973271
 
     /**
      * Constructor for the Game class.
@@ -461,20 +458,16 @@
         }
 
         for (int i = 0; i < enemies.size(); i++) {
-<<<<<<< HEAD
             if (currentTick % 3 == 0){
                 enemies.get(i).move();
             }
             // TODO - Use this for enemy update on tick, #
             //  e.g. enemies.get(i).move() (preferably enemies.get(i).tick()
             //  but it's up to hazards people)
-=======
-            enemies.get(i).move();
         }
 
         for (int i = 0; i < amoebaGroups.size(); i++) {
             amoebaGroups.get(i).tick();
->>>>>>> db973271
         }
     }
 
