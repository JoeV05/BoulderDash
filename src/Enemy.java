import org.junit.jupiter.api.Test;
import javafx.scene.image.Image;
/**
 * The Enemy Class which all enemies inherit from
 * @version 1.0
 * @author Edward Tickle
 */
<<<<<<< HEAD
public abstract class Enemy extends Entity {
    /**
     * Creates an enemy at the given (x, y) coordinates with the given sprite.
     * @param x The x coordinate of the enemy.
     * @param y The y coordinate of the enemy.
     * @param sprite The sprite for the enemy to use.
     */
    protected Enemy(int x, int y, Image sprite) {
        super(x, y, sprite);
=======
public abstract class Enemy extends Entity{

    protected Enemy(int row, int column, Image image) {
        super(row,column,image);

>>>>>>> edce668e
    }

    /**
     * Moves the enemy
     */
    public abstract void move();
    /**
     * A Test method designed to be used inside moveTo to test your movement is working correctly
     */
    @Test
    public abstract void movementTests();
    /**
     * Performs any actions done when an enemy dies by a hazard and returns what they should drop on their death
     * @return int representing a particular item or set of items to be dropped on enemy death
     */
    public abstract void onDeathByHazard(Entity below);

    /**
<<<<<<< HEAD
     * Performs any actions done when an enemy dies by a falling object and
     * executes any on death actions they should do on their death.
     * @param below Entity below the enemy.
=======
     * Performs any actions done when an enemy dies by a hazard and returns what they should drop on their death
     * @return int representing a particular item or set of items to be dropped on enemy death
     * Performs any actions done when an enemy dies by a falling object and executes any on death actions
     * they should do on their death.
     * @return nothing as it executes the actions needed itself
>>>>>>> edce668e
     */
    public abstract void onDeathByFallingObject(Entity below);
}<|MERGE_RESOLUTION|>--- conflicted
+++ resolved
@@ -1,11 +1,11 @@
 import org.junit.jupiter.api.Test;
 import javafx.scene.image.Image;
+
 /**
  * The Enemy Class which all enemies inherit from
  * @version 1.0
  * @author Edward Tickle
  */
-<<<<<<< HEAD
 public abstract class Enemy extends Entity {
     /**
      * Creates an enemy at the given (x, y) coordinates with the given sprite.
@@ -15,13 +15,6 @@
      */
     protected Enemy(int x, int y, Image sprite) {
         super(x, y, sprite);
-=======
-public abstract class Enemy extends Entity{
-
-    protected Enemy(int row, int column, Image image) {
-        super(row,column,image);
-
->>>>>>> edce668e
     }
 
     /**
@@ -40,17 +33,14 @@
     public abstract void onDeathByHazard(Entity below);
 
     /**
-<<<<<<< HEAD
-     * Performs any actions done when an enemy dies by a falling object and
-     * executes any on death actions they should do on their death.
-     * @param below Entity below the enemy.
-=======
      * Performs any actions done when an enemy dies by a hazard and returns what they should drop on their death
      * @return int representing a particular item or set of items to be dropped on enemy death
      * Performs any actions done when an enemy dies by a falling object and executes any on death actions
      * they should do on their death.
      * @return nothing as it executes the actions needed itself
->>>>>>> edce668e
+     * Performs any actions done when an enemy dies by a falling object and
+     * executes any on death actions they should do on their death.
+     * @param below Entity below the enemy.
      */
     public abstract void onDeathByFallingObject(Entity below);
 }