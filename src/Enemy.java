import org.junit.jupiter.api.Test;
import javafx.scene.image.Image;

/**
 * The Enemy Class which all enemies inherit from.
 * @version 1.0
 * @author Edward Tickle
 */
<<<<<<< HEAD
public abstract class Enemy extends Entity{

    protected boolean gameEnd = false;

    protected Enemy(int row, int column, Image image) {
        super(row,column,image);

=======
public abstract class Enemy extends Entity {
    /**
     * Creates an enemy at the given (x, y) coordinates with the given sprite.
     * @param x The x coordinate of the enemy.
     * @param y The y coordinate of the enemy.
     * @param sprite The sprite for the enemy to use.
     */
    protected Enemy(int x, int y, Image sprite) {
        super(x, y, sprite);
>>>>>>> 76de649a
    }

    /**
     * Moves the enemy.
     */
    public abstract void move();

    /**
     * A Test method designed to be used inside moveTo to test your movement
     * is working correctly.
     */
    @Test
    public abstract void movementTests();

    /**
     * Performs any actions done when an enemy dies by a hazard and returns
     * what they should drop on their death.
     */
    public abstract void onDeathByHazard(Entity below);


    /**
     * Performs any actions done when an enemy dies by a falling object and
     * executes any on death actions they should do on their death.
     * @param below Entity below the enemy.
     */
    public abstract void onDeath(Entity below);
}<|MERGE_RESOLUTION|>--- conflicted
+++ resolved
@@ -1,12 +1,10 @@
 import org.junit.jupiter.api.Test;
 import javafx.scene.image.Image;
-
 /**
  * The Enemy Class which all enemies inherit from.
  * @version 1.0
  * @author Edward Tickle
  */
-<<<<<<< HEAD
 public abstract class Enemy extends Entity{
 
     protected boolean gameEnd = false;
@@ -14,17 +12,6 @@
     protected Enemy(int row, int column, Image image) {
         super(row,column,image);
 
-=======
-public abstract class Enemy extends Entity {
-    /**
-     * Creates an enemy at the given (x, y) coordinates with the given sprite.
-     * @param x The x coordinate of the enemy.
-     * @param y The y coordinate of the enemy.
-     * @param sprite The sprite for the enemy to use.
-     */
-    protected Enemy(int x, int y, Image sprite) {
-        super(x, y, sprite);
->>>>>>> 76de649a
     }
 
     /**
@@ -38,13 +25,7 @@
      */
     @Test
     public abstract void movementTests();
-
-    /**
-     * Performs any actions done when an enemy dies by a hazard and returns
-     * what they should drop on their death.
-     */
-    public abstract void onDeathByHazard(Entity below);
-
+    
 
     /**
      * Performs any actions done when an enemy dies by a falling object and
