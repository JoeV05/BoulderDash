import org.junit.jupiter.api.Test;
import javafx.scene.image.Image;
/**
 * The Enemy Class which all enemies inherit from
 * @version 1.0
 * @author Edward Tickle
 */
public abstract class Enemy extends Entity{

    protected Enemy(int row, int column, Image image) {
        super(row,column,image);

    }

    /**
     * Moves the enemy
     */
    public abstract void move();
    /**
     * A Test method designed to be used inside moveTo to test your movement is working correctly
     */
    @Test
    public abstract void movementTests();
    /**
<<<<<<< HEAD
     * Performs any actions done when an enemy dies by a hazard and returns what they should drop on their death
     * @return int representing a particular item or set of items to be dropped on enemy death
=======
     * Performs any actions done when an enemy dies by a falling object and executes any on death actions
     * they should do on their death.
     * @return nothing as it executes the actions needed itself
>>>>>>> db973271
     */
    public abstract void onDeathByHazard(Entity below);

    /**
     * Performs any actions done when an enemy dies by a hazard and returns what they should drop on their death
     * @return int representing a particular item or set of items to be dropped on enemy death
     */
    public abstract void onDeathByFallingObject(Entity below);
}<|MERGE_RESOLUTION|>--- conflicted
+++ resolved
@@ -22,20 +22,17 @@
     @Test
     public abstract void movementTests();
     /**
-<<<<<<< HEAD
      * Performs any actions done when an enemy dies by a hazard and returns what they should drop on their death
      * @return int representing a particular item or set of items to be dropped on enemy death
-=======
-     * Performs any actions done when an enemy dies by a falling object and executes any on death actions
-     * they should do on their death.
-     * @return nothing as it executes the actions needed itself
->>>>>>> db973271
      */
     public abstract void onDeathByHazard(Entity below);
 
     /**
      * Performs any actions done when an enemy dies by a hazard and returns what they should drop on their death
      * @return int representing a particular item or set of items to be dropped on enemy death
+     * Performs any actions done when an enemy dies by a falling object and executes any on death actions
+     * they should do on their death.
+     * @return nothing as it executes the actions needed itself
      */
     public abstract void onDeathByFallingObject(Entity below);
 }