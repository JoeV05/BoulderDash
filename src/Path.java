import javafx.scene.image.Image;

// TODO - proper class comment

/**
 * @author Joseph Vinson
 */

public class Path extends Walkable{

    public Path(int x, int y) {
<<<<<<< HEAD
        super(x, y, true, TileType.PATH, new Image("./sprites/path.png"));
=======
        super(x, y, new Image("./sprites/Path.png"));
>>>>>>> 5eda9c45
    }
}<|MERGE_RESOLUTION|>--- conflicted
+++ resolved
@@ -9,10 +9,6 @@
 public class Path extends Walkable{
 
     public Path(int x, int y) {
-<<<<<<< HEAD
         super(x, y, true, TileType.PATH, new Image("./sprites/path.png"));
-=======
-        super(x, y, new Image("./sprites/Path.png"));
->>>>>>> 5eda9c45
     }
 }