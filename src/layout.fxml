<?xml version="1.0" encoding="UTF-8"?>

<?import javafx.scene.canvas.Canvas?>
<?import javafx.scene.image.ImageView?>
<?import javafx.scene.layout.BorderPane?>
<?import javafx.scene.layout.StackPane?>
<<<<<<< HEAD

<!-- using tabs as indentation. max and min (heights and widths)
      are within ten percent of preferred (height and width) -->

<BorderPane maxHeight="440.0" maxWidth="825.0" minHeight="360.0" minWidth="675.0" prefHeight="400.0" prefWidth="750.0" xmlns="http://javafx.com/javafx/23.0.1" xmlns:fx="http://javafx.com/fxml/1" fx:controller="GameController">
   <center>
      <StackPane style="-fx-background-color: black;" BorderPane.alignment="CENTER">
         <Canvas fx:id="canvas" height="400.0" width="750.0" />
=======
<?import javafx.scene.layout.HBox?>

<BorderPane xmlns="http://javafx.com/javafx/"
            xmlns:fx="http://javafx.com/fxml/"
            fx:controller="GameController"
            maxHeight="440.0" maxWidth="825.0" minHeight="360.0" minWidth="675.0"
            prefHeight="400.0" prefWidth="750.0">
   <top>
      <StackPane prefHeight="65.0">
         <HBox style="-fx-background-color: #000000;">
            <HBox>
               <ImageView fx:id="topLeftImage1" fitHeight="32.0" fitWidth="32.0" />
               <ImageView fx:id="topLeftImage2" fitHeight="32.0" fitWidth="32.0" />
            </HBox>
            <StackPane HBox.hgrow="ALWAYS" />
            <HBox>
               <ImageView fx:id="topRightImage1" fitHeight="32.0" fitWidth="32.0" />
               <ImageView fx:id="topRightImage2" fitHeight="32.0" fitWidth="32.0" />
               <ImageView fx:id="topRightImage3" fitHeight="32.0" fitWidth="32.0" />
            </HBox>
         </HBox>
      </StackPane>
   </top>
   <center>
      <StackPane>
         <Canvas fx:id="canvas" width="750.0" height="350.0" />
>>>>>>> e5b94166
      </StackPane>
   </center>
</BorderPane><|MERGE_RESOLUTION|>--- conflicted
+++ resolved
@@ -4,16 +4,6 @@
 <?import javafx.scene.image.ImageView?>
 <?import javafx.scene.layout.BorderPane?>
 <?import javafx.scene.layout.StackPane?>
-<<<<<<< HEAD
-
-<!-- using tabs as indentation. max and min (heights and widths)
-      are within ten percent of preferred (height and width) -->
-
-<BorderPane maxHeight="440.0" maxWidth="825.0" minHeight="360.0" minWidth="675.0" prefHeight="400.0" prefWidth="750.0" xmlns="http://javafx.com/javafx/23.0.1" xmlns:fx="http://javafx.com/fxml/1" fx:controller="GameController">
-   <center>
-      <StackPane style="-fx-background-color: black;" BorderPane.alignment="CENTER">
-         <Canvas fx:id="canvas" height="400.0" width="750.0" />
-=======
 <?import javafx.scene.layout.HBox?>
 
 <BorderPane xmlns="http://javafx.com/javafx/"
@@ -40,7 +30,6 @@
    <center>
       <StackPane>
          <Canvas fx:id="canvas" width="750.0" height="350.0" />
->>>>>>> e5b94166
       </StackPane>
    </center>
 </BorderPane>