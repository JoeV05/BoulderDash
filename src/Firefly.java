--- conflicted
+++ resolved
@@ -1,27 +1,15 @@
 import javafx.scene.image.Image;
 
-/**
- * Represents a butterfly enemy in the game.
- * @author Daniel Beesley
- */
+// TODO - javadoc class comment
+// TODO - javadoc comments in general don't seem to be particularly coherent
+
 public class Firefly extends Enemy {
-    private boolean gameEnd = false;
 
-    /**
-     * Creates a firefly at a given (x, y) position.
-     * @param x The x coordinate of the firefly.
-     * @param y The y coordinate of the firefly.
-     */
     public Firefly(int x, int y) {
         super(x, y, new Image("./sprites/firefly.png"));
     }
 
-    /**
-     * Create a firefly at a given (x, y) position with a given sprite.
-     * @param x The x coordinate of the firefly.
-     * @param y The y coordinate of the firefly.
-     * @param image The image to use as the sprite of the firefly.
-     */
+    //to be used by butterfly inheritance to carry its sprite up the chain
     protected Firefly(int x, int y, Image image) {
         super(x, y, image);
     }
@@ -33,16 +21,17 @@
 
     }
 
+    // TODO - this comment doesn't seem relevant to the method it was placed above, maybe needs moving?
     /**
-     *
+     * Performs any actions done when an enemy dies by a hazard and returns what they should drop on their death
+     * @return int representing a particular item or set of items to be dropped on enemy death
      */
+
     @Override
     public void movementTests() {
 
     }
 
-<<<<<<< HEAD
-=======
     /**
      * Performs any actions done when an enemy dies by a hazard and returns what they should drop on their death
      *
@@ -55,97 +44,92 @@
     }
 
 
->>>>>>> edce668e
     /**
-     * Performs any actions done when an enemy dies by a falling object and
-     * returns what they should drop on their death it then checks every
-     * adjacent tile and does the necessary action depending on the tile.
+     * Performs any actions done when an enemy dies by a falling object and returns what they should drop on their death
+     * it then checks every adjacent tile and does the nessicary action depending on the tile
+     * @return nothing as it handles the conversions itself
      */
     @Override
     public void onDeathByFallingObject(Entity below) {
         int positionX = below.getX();
-        int positionY = below.getY();
-        if (checker(positionX, positionY) == true) {
+        int positionY= below.getY();
+        if(checker(positionX, positionY) == true){
             Game.getGame().updateLevel(positionX, positionY, below);
-            positionX = positionX + 1;
-        } else {
-            positionX = positionX + 1;
+            positionX= positionX+1;
+        }else{
+            positionX= positionX+1;
         }
-        if (checker(positionX, positionY) == true) {
-            Entity replaced = Game.getGame().getEntity(positionX, positionY);
+        if(checker(positionX, positionY) == true){
+            Entity replaced =Game.getGame().getEntity(positionX, positionY);
             Game.getGame().updateLevel(positionX, positionY, replaced);
-            positionY = positionY + 1;
-        } else {
-            positionY = positionY + 1;
+            positionY= positionY+1;
+        }else{
+            positionY= positionY+1;
         }
-        if (checker(positionX, positionY) == true) {
-            Entity replaced = Game.getGame().getEntity(positionX, positionY);
+        if(checker(positionX, positionY) == true){
+            Entity replaced =Game.getGame().getEntity(positionX, positionY);
             Game.getGame().updateLevel(positionX, positionY, replaced);
-            positionX = positionX - 1;
-        } else {
-            positionX = positionX - 1;
+            positionX= positionX-1;
+        }else{
+            positionX= positionX-1;
         }
-        if (checker(positionX, positionY) == true) {
-            Entity replaced = Game.getGame().getEntity(positionX, positionY);
+        if(checker(positionX, positionY) == true){
+            Entity replaced =Game.getGame().getEntity(positionX, positionY);
             Game.getGame().updateLevel(positionX, positionY, replaced);
-            positionX = positionX - 1;
-        } else {
-            positionX = positionX - 1;
+            positionX= positionX-1;
+        }else{
+            positionX= positionX-1;
         }
-        if (checker(positionX, positionY) == true) {
-            Entity replaced = Game.getGame().getEntity(positionX, positionY);
+        if(checker(positionX, positionY) == true){
+            Entity replaced =Game.getGame().getEntity(positionX, positionY);
             Game.getGame().updateLevel(positionX, positionY, replaced);
-            positionY = positionY - 1;
-        } else {
-            positionY = positionY - 1;
+            positionY= positionY-1;
+        }else{
+            positionY= positionY-1;
         }
-        if (checker(positionX, positionY) == true) {
-            Entity replaced = Game.getGame().getEntity(positionX, positionY);
+        if(checker(positionX, positionY) == true){
+            Entity replaced =Game.getGame().getEntity(positionX, positionY);
             Game.getGame().updateLevel(positionX, positionY, replaced);
-            positionY = positionY - 1;
-        } else {
-            positionY = positionY - 1;
+            positionY= positionY-1;
+        }else{
+            positionY= positionY-1;
         }
-        if (checker(positionX, positionY) == true) {
-            Entity replaced = Game.getGame().getEntity(positionX, positionY);
+        if(checker(positionX, positionY) == true){
+            Entity replaced =Game.getGame().getEntity(positionX, positionY);
             Game.getGame().updateLevel(positionX, positionY, replaced);
-            positionX = positionX + 1;
-        } else {
-            positionX = positionX + 1;
+            positionX= positionX+1;
+        }else{
+            positionX= positionX+1;
         }
-        if (checker(positionX, positionY) == true) {
-            Entity replaced = Game.getGame().getEntity(positionX, positionY);
+        if(checker(positionX, positionY) == true){
+            Entity replaced =Game.getGame().getEntity(positionX, positionY);
             Game.getGame().updateLevel(positionX, positionY, replaced);
-            positionX = positionX + 1;
-        } else {
-            positionX = positionX + 1;
+            positionX= positionX+1;
+        }else{
+            positionX= positionX+1;
         }
-       if (gameEnd == true) {
-            gameEnd = false;
+       if (gameEnd = true){
+            gameEnd =false;
             Player.getPlayer().playerDeath();
         }
     }
-
-    /**
-     * Used by the method called upon an enemy dying via a falling object this
-     * method sees if the tiles selected result in an outcome differing from the
-     * default.
-     * @param x The x coordinate of the entity to check.
-     * @param y The y coordinate of the entity to check.
-     * @return true or false.
+	
+	/**
+     * used by the method called upon an enemy dying via a falling object this method sees if the tiles selected result in an outcome differing from the default  
      */
+	boolean gameEnd = false;
     public boolean checker(int x, int y) {
         Entity check = Game.getGame().getEntity(x, y);
-        if (check instanceof Exit) {
+        if (check instanceof Exit ){
             return false;
-        } else if (check instanceof Wall) {
-            WallType notUnbreakable = ((Wall) check).getWallType();
-            if (notUnbreakable == WallType.TITANIUM_WALL) {
+        } else if(check instanceof Wall){
+            WallType notUnbreakable =((Wall)check).getWallType();
+            if (notUnbreakable == WallType.TITANIUM_WALL){
                 return false;
-            } else {
+            }else{
                 return true;
-            }
-        } else if (check instanceof Butterfly) {
+            }  
+        } else if (check instanceof Butterfly){
             Diamond dropedDiamond = new Diamond(x, y);
             Game.getGame().replaceEntity(x, y, dropedDiamond);
             return false;
@@ -156,4 +140,5 @@
             return true;
         }
     }
+    
 }