--- conflicted
+++ resolved
@@ -114,13 +114,10 @@
                     currentMovementDir = Direction.UP;
                 }
                 break;
-            default:
-                break;
-        }
-    }
-
-    /**
-<<<<<<< HEAD
+        }
+    }
+
+    /**
      * Move while clinging to the right.
      */
     public void moveClingRight() {
@@ -130,11 +127,6 @@
      * Performs any actions done when an enemy dies by a falling object and
      * returns what they should drop on their death. Then checks every adjacent
      * tile and does the necessary action depending on the tile.
-=======
-     * Performs any actions done when an enemy dies by a falling object and returns what they should drop on their death
-     * it then checks every adjacent tile and does the nessicary action depending on the tile
-     * @return nothing as it handles the conversions itself
->>>>>>> b2cfb245
      */
     @Override
     public void onDeath(Entity below) {
