--- conflicted
+++ resolved
@@ -24,10 +24,6 @@
      */
     public Key(int x, int y, Colour colour) {
         super(x, y, new Image("sprites/key_blue.png"));
-<<<<<<< HEAD
-=======
-        this.colour = colour;
->>>>>>> 0fe9aea0
         switch(colour) {
             case RED:
                 setSprite(new Image("sprites/key_red.png"));
@@ -44,7 +40,6 @@
             default:
                 throw new LiamWetFishException("BAD KEY COLOUR, THE FISH ARE COMING FOR YOU");
         }
-        this.colour = colour;
     }
 
     /**
