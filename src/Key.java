import javafx.scene.image.Image;

/**
 * Represents a key item.
 *
 * Keys can be collected by the player and used to unlock matching coloured locked doors.
 * Each key has a specific colour that corresponds to a particular locked door.
 *
 * @author Tafara Gonese, Joseph Vinson
 * Check Section 3.1 of the Functional Specification for detailed key and locked door mechanics
 */

public class Key extends Walkable {
    /** The colour of the key which determines which locked door it can open. */
    private final Colour colour;

    // TODO replace placeholder parameter and switch statement with static method
    /**
     * Constructs a new Key with a specific colour and position.
     *
     * @param colour The colour of the key
     * @param x The x-coordinate of the key on the game map
     * @param y The y-coordinate of the key on the game map
     */
    public Key(int x, int y, Colour colour) {
<<<<<<< HEAD
        super(x, y, false, TileType.KEY, new Image("sprites/key_blue.png"));
        switch(colour) {
            case RED:
                setSprite(new Image("sprites/key_red.png"));
                break;
            case YELLOW:
                setSprite(new Image("sprites/key_yellow.png"));
                break;
            case GREEN:
                setSprite(new Image("sprites/key_green.png"));
                break;
            case BLUE:
                setSprite(new Image("sprites/key_blue.png"));
                break;
            default:
                setSprite(new Image("./sprites/titanium.png"));
                break;
=======
        super(x, y, Key.spriteSwitch(colour));
        this.colour = colour;
    }

    private static Image spriteSwitch(Colour colour) {
        switch (colour) {
            case RED:
                return new Image("sprites/Key_Red.png");
            case YELLOW:
                return new Image("sprites/Key_Yellow.png");
            case GREEN:
                return new Image("sprites/Key_Green.png");
            case BLUE:
                return new Image("sprites/Key_Blue.png");
            default:
                throw new LiamWetFishException("BAD KEY COLOUR, THE FISH ARE COMING FOR YOU");
>>>>>>> 5eda9c45
        }
    }

    /**
     * Gets the colour of the key.
     *
     * @return The colour of the key
     */
    public Colour getColour() {
        return colour;
    }

    // TODO - shouldn't the logic be if a Player object can unlock() a Door object with one of the Key objects it has,
    //  getColour should be sufficient for this in terms of the role of key in the operation (I think)
    /**
     * Checks if this key can unlock a specific locked door.
     *
     * @param lockedDoor The locked door to check against
     * @return true if the key's colour matches the door's colour, false otherwise
     */
    public boolean canUnlock(LockedDoor lockedDoor) {
        return lockedDoor.getColour() == this.colour;
    }

    // TODO - what
    /**
     * Attempts to use the key to unlock a specific locked door.
     * If the key's colour matches the door's colour, the door is unlocked.
     *
     * @param lockedDoor The locked door to attempt to unlock
     */
    public void use(LockedDoor lockedDoor) {
        if (canUnlock(lockedDoor)) {
            lockedDoor.unlock();
        }
    }
}<|MERGE_RESOLUTION|>--- conflicted
+++ resolved
@@ -23,7 +23,6 @@
      * @param y The y-coordinate of the key on the game map
      */
     public Key(int x, int y, Colour colour) {
-<<<<<<< HEAD
         super(x, y, false, TileType.KEY, new Image("sprites/key_blue.png"));
         switch(colour) {
             case RED:
@@ -39,26 +38,7 @@
                 setSprite(new Image("sprites/key_blue.png"));
                 break;
             default:
-                setSprite(new Image("./sprites/titanium.png"));
-                break;
-=======
-        super(x, y, Key.spriteSwitch(colour));
-        this.colour = colour;
-    }
-
-    private static Image spriteSwitch(Colour colour) {
-        switch (colour) {
-            case RED:
-                return new Image("sprites/Key_Red.png");
-            case YELLOW:
-                return new Image("sprites/Key_Yellow.png");
-            case GREEN:
-                return new Image("sprites/Key_Green.png");
-            case BLUE:
-                return new Image("sprites/Key_Blue.png");
-            default:
                 throw new LiamWetFishException("BAD KEY COLOUR, THE FISH ARE COMING FOR YOU");
->>>>>>> 5eda9c45
         }
     }
 
