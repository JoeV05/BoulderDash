import javafx.event.ActionEvent;
import javafx.fxml.FXML;
import javafx.fxml.FXMLLoader;
import javafx.scene.Scene;
import javafx.scene.control.Button;
import javafx.scene.layout.BorderPane;
import javafx.stage.Stage;
import javafx.scene.canvas.Canvas;
import java.io.FileNotFoundException;
import java.io.IOException;
import java.util.Objects;
import javafx.scene.input.*;

public class MenuController {
    @FXML
    public Button startGameButton;

    @FXML
    public Button exitButton;

    @FXML
    public void startGameButtonPress(ActionEvent actionEvent) throws IOException {
        Stage primaryStage = (Stage) startGameButton.getScene().getWindow();

        BorderPane root = FXMLLoader.load(Objects.requireNonNull(getClass().getResource("layout.fxml")));
        Scene scene = new Scene(root, Main.CANVAS_WIDTH, Main.CANVAS_HEIGHT);

        primaryStage.setTitle(Main.GAME_TITLE);
        primaryStage.setScene(scene);
        primaryStage.show();

        root.setCenter(Main.getCanvas());
        Main.setInLevel(true);
        scene.addEventFilter(KeyEvent.KEY_PRESSED, Main.getMain()::handleKeyPressed);
        scene.addEventFilter(KeyEvent.KEY_RELEASED, Main.getMain()::handleKeyReleased);

        Game.getGame();
        Game.getGame().loadingCave();
    }

    @FXML
    public void tutorialButtonPress(ActionEvent actionEvent) {
    }

    @FXML
    public void loadSaveButtonPress(ActionEvent actionEvent) {
<<<<<<< HEAD
        Game.getGame().loadGame("savegame.txt");
=======
        Game.getGame().loadGame("save.txt");

>>>>>>> edce668e
    }

    @FXML
    public void saveGameButtonPress(java.awt.event.ActionEvent actionEvent) {
        Game.getGame().saveGame("savegame.txt");
    }

    @FXML
    public void exitButtonPress(ActionEvent actionEvent) {
        Stage stage = (Stage) exitButton.getScene().getWindow();
        stage.close();
    }
}<|MERGE_RESOLUTION|>--- conflicted
+++ resolved
@@ -44,12 +44,8 @@
 
     @FXML
     public void loadSaveButtonPress(ActionEvent actionEvent) {
-<<<<<<< HEAD
-        Game.getGame().loadGame("savegame.txt");
-=======
         Game.getGame().loadGame("save.txt");
 
->>>>>>> edce668e
     }
 
     @FXML
