import java.util.ArrayList;

import javafx.scene.image.Image;

// TODO - looking at this code makes me want to cry, needs fixing

/**
 * Represents an Amoeba
 *
 * Amoeba are unique organisms that spread across the game board and have specific transformation rules.
 * According to the game specification, amoebae:
 * - Spread periodically to neighboring empty path tiles or dirt tiles
 * - Can kill enemies touching them in cardinal directions
 * - Transform based on their growth:
 * 1. If growth is blocked, they turn into diamonds
 * 2. If they reach a predefined size, they turn into boulders
 * Amoeba are harmless until they spread or transform, adding a strategic element to the game.
 *
 * @author Joseph Vinson, Tafara Gonese
 * Check Section 3.8 of the Functional Specification for detailed Amoeba behavior
 */

public class Amoeba extends Tile {
    /**
     * The current size of the amoeba.
     */
    private int size;

    // TODO - remove duplicate variables

    /**
     * The maximum size the amoeba can reach before transforming.
     */
    private final int maximumSize;

    /**
     * The size at which the amoeba transforms into boulders.
     */

    private ArrayList<Amoeba> group;

    /**
     * Constructs a new Amoeba tile.
     *
     * @param x                  The x-coordinate of the amoeba tile.
     * @param y                  The y-coordinate of the amoeba tile.
     * @param maximumSize        The maximum size the amoeba can reach before transforming.
     * @param maximumSize The size at which the amoeba transforms into boulders.
     */
<<<<<<< HEAD
    public Amoeba(int x, int y, int maximumSize, int transformToBouldersSize) {
        super(x, y, false, TileType.AMOEBA, new Image("sprites/amoeba.png"));
=======
    public Amoeba(int x, int y, int maximumSize) {
        super(x, y, false, TileType.AMOEBA, new Image("./sprites/Amoeba.png"));
>>>>>>> 5eda9c45
        this.maximumSize = maximumSize;
        this.size = 1; // Start with a size of 1
        this.group = new ArrayList<>();
        this.group.add(this);
    }

    public Amoeba(int x, int y, int maximumSize, Image image, ArrayList<Amoeba> group) {
        super(x, y, false, TileType.AMOEBA, image);
        this.maximumSize = maximumSize;
        this.group = group;
        this.group.add(this);
        this.size = this.group.size();
    }

    /**
     * Grows the amoeba by one size.
     * If the size reaches the maximum size, the amoeba transforms into boulders and diamonds.
     */
    public void grow() {
        if (this.size < this.maximumSize) {
            // TODO - Check the thing
            // TODO - if (the thing) {
            //      do the growing
            //  }
            this.size++;
        } else if (this.size >= this.maximumSize) {
            transformToBouldersAndDiamonds();
        }
    }

    /**
     * Transforms the amoeba into boulders and diamonds.
     * The transformation starts with boulders, and any remaining amoeba are transformed into diamonds.
     */
    private void transformToBouldersAndDiamonds() {
        transformToBouldersAndDiamonds(true);
    }

    /**
     * Transforms the amoeba into boulders and diamonds.
     *
     * @param transformToBouldersFirst If true, the amoeba is transformed into boulders first,
     *                                and the remaining amoeba are transformed into diamonds.
     *                                If false, the amoeba is transformed into diamonds.
     */
    // TODO - what the fish is this, doesnt seem like the best way to do it
    private void transformToBouldersAndDiamonds(boolean transformToBouldersFirst) {
        if (transformToBouldersFirst) {
            transformToBouldersAndLeaveRemaindersAsDiamonds();
        } else {
            transformToDiamonds();
        }
    }

    /**
     * Transforms the amoeba into boulders and leaves any remaining amoeba as diamonds.
     */
    // TODO - what the fish is this, I don't see it in the spec
    private void transformToBouldersAndLeaveRemaindersAsDiamonds() {
        // Implement the logic to create boulders from the amoeba
        // and leave any remaining amoeba as diamonds
    }

    /**
     * Transforms the amoeba into diamonds.
     */
    private void transformToDiamonds() {
        // Implement the logic to create diamonds from the amoeba
    }
}<|MERGE_RESOLUTION|>--- conflicted
+++ resolved
@@ -36,6 +36,7 @@
     /**
      * The size at which the amoeba transforms into boulders.
      */
+    private final int transformToBouldersSize;
 
     private ArrayList<Amoeba> group;
 
@@ -47,13 +48,8 @@
      * @param maximumSize        The maximum size the amoeba can reach before transforming.
      * @param maximumSize The size at which the amoeba transforms into boulders.
      */
-<<<<<<< HEAD
     public Amoeba(int x, int y, int maximumSize, int transformToBouldersSize) {
         super(x, y, false, TileType.AMOEBA, new Image("sprites/amoeba.png"));
-=======
-    public Amoeba(int x, int y, int maximumSize) {
-        super(x, y, false, TileType.AMOEBA, new Image("./sprites/Amoeba.png"));
->>>>>>> 5eda9c45
         this.maximumSize = maximumSize;
         this.size = 1; // Start with a size of 1
         this.group = new ArrayList<>();
