--- conflicted
+++ resolved
@@ -61,11 +61,8 @@
         scanner.close();
         Game.setDiamondsNeeded(Integer.parseInt(lines.get(tilesTall)));
         Game.setTimeLimit(Integer.parseInt(lines.get(tilesTall + 1)));
-<<<<<<< HEAD
-=======
         Game.setAmoebaMaxGrowth(Integer.parseInt(lines.get(tilesTall + 2)));
         Game.setAmoebaGrowthRate(Integer.parseInt(lines.get(tilesTall + 3)));
->>>>>>> f2cd461f
     }
 
     /**
@@ -92,13 +89,10 @@
         return cave;
     }
 
-<<<<<<< HEAD
     /**
      * Retrieve the height of the cave.
      * @return A positive integer.
      */
-=======
->>>>>>> f2cd461f
     public int getTilesTall() {
         return tilesTall;
     }
