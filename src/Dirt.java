import javafx.scene.image.Image;

// TODO - proper class comment

/**
 * @author Joseph Vinson
 */

public class Dirt extends Walkable {

    public Dirt(int x, int y) {
<<<<<<< HEAD
        super(x, y, true, TileType.DIRT, new Image("./sprites/dirt.png"));
=======
        super(x, y, new Image("./sprites/Dirt.png"));
>>>>>>> 5eda9c45
    }
}<|MERGE_RESOLUTION|>--- conflicted
+++ resolved
@@ -9,10 +9,6 @@
 public class Dirt extends Walkable {
 
     public Dirt(int x, int y) {
-<<<<<<< HEAD
         super(x, y, true, TileType.DIRT, new Image("./sprites/dirt.png"));
-=======
-        super(x, y, new Image("./sprites/Dirt.png"));
->>>>>>> 5eda9c45
     }
 }